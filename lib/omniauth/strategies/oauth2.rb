require 'cgi'
require 'uri'
require 'oauth2'
require 'omniauth'
require 'timeout'
require 'securerandom'

module OmniAuth
  module Strategies
    # Authentication strategy for connecting with APIs constructed using
    # the [OAuth 2.0 Specification](http://tools.ietf.org/html/draft-ietf-oauth-v2-10).
    # You must generally register your application with the provider and
    # utilize an application id and secret in order to authenticate using
    # OAuth 2.0.
    class OAuth2
      include OmniAuth::Strategy

      args [:client_id, :client_secret]

      option :client_id, nil
      option :client_secret, nil
      option :client_options, {}
      option :authorize_params, {}
      option :authorize_options, [:scope]
      option :token_params, {}
      option :token_options, []
<<<<<<< HEAD
      option :auth_token_params, {}
=======
      option :provider_ignores_state, false
>>>>>>> 89c44d85

      attr_accessor :access_token

      def client
        ::OAuth2::Client.new(options.client_id, options.client_secret, deep_symbolize(options.client_options))
      end

      def callback_url
        full_host + script_name + callback_path
      end

      credentials do
        hash = {'token' => access_token.token}
        hash.merge!('refresh_token' => access_token.refresh_token) if access_token.expires? && access_token.refresh_token
        hash.merge!('expires_at' => access_token.expires_at) if access_token.expires?
        hash.merge!('expires' => access_token.expires?)
        hash
      end

      def request_phase
        redirect client.auth_code.authorize_url({:redirect_uri => callback_url}.merge(authorize_params))
      end

      def authorize_params
        options.authorize_params[:state] = SecureRandom.hex(24)
        params = options.authorize_params.merge(options.authorize_options.inject({}){|h,k| h[k.to_sym] = options[k] if options[k]; h})
        if OmniAuth.config.test_mode
          @env ||= {}
          @env['rack.session'] ||= {}
        end
        session['omniauth.state'] = params[:state]
        params
      end

      def token_params
        options.token_params.merge(options.token_options.inject({}){|h,k| h[k.to_sym] = options[k] if options[k]; h})
      end

      def callback_phase
        if request.params['error'] || request.params['error_reason']
          raise CallbackError.new(request.params['error'], request.params['error_description'] || request.params['error_reason'], request.params['error_uri'])
        end
        if !options.provider_ignores_state && (request.params['state'].to_s.empty? || request.params['state'] != session.delete('omniauth.state'))
          raise CallbackError.new(nil, :csrf_detected)
        end

        self.access_token = build_access_token
        self.access_token = access_token.refresh! if access_token.expired?

        super
      rescue ::OAuth2::Error, CallbackError => e
        fail!(:invalid_credentials, e)
      rescue ::MultiJson::DecodeError => e
        fail!(:invalid_response, e)
      rescue ::Timeout::Error, ::Errno::ETIMEDOUT => e
        fail!(:timeout, e)
      rescue ::SocketError => e
        fail!(:failed_to_connect, e)
      end

      protected

      def deep_symbolize(hash)
        hash.inject({}) do |h, (k,v)|
          h[k.to_sym] = v.is_a?(Hash) ? deep_symbolize(v) : v
          h
        end
      end

      def build_access_token
        verifier = request.params['code']
        client.auth_code.get_token(verifier, {:redirect_uri => callback_url}.merge(token_params.to_hash(:symbolize_keys => true)), deep_symbolize(options.auth_token_params))
      end

      # An error that is indicated in the OAuth 2.0 callback.
      # This could be a `redirect_uri_mismatch` or other
      class CallbackError < StandardError
        attr_accessor :error, :error_reason, :error_uri

        def initialize(error, error_reason=nil, error_uri=nil)
          self.error = error
          self.error_reason = error_reason
          self.error_uri = error_uri
        end
      end
    end
  end
end
OmniAuth.config.add_camelization 'oauth2', 'OAuth2'<|MERGE_RESOLUTION|>--- conflicted
+++ resolved
@@ -24,11 +24,8 @@
       option :authorize_options, [:scope]
       option :token_params, {}
       option :token_options, []
-<<<<<<< HEAD
       option :auth_token_params, {}
-=======
       option :provider_ignores_state, false
->>>>>>> 89c44d85
 
       attr_accessor :access_token
 
